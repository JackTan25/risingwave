// Copyright 2022 Singularity Data
//
// Licensed under the Apache License, Version 2.0 (the "License");
// you may not use this file except in compliance with the License.
// You may obtain a copy of the License at
//
// http://www.apache.org/licenses/LICENSE-2.0
//
// Unless required by applicable law or agreed to in writing, software
// distributed under the License is distributed on an "AS IS" BASIS,
// WITHOUT WARRANTIES OR CONDITIONS OF ANY KIND, either express or implied.
// See the License for the specific language governing permissions and
// limitations under the License.

use std::fmt;
use std::hash::BuildHasher;
use std::sync::Arc;

use itertools::Itertools;
use prost::DecodeError;
use risingwave_pb::data::{Op as ProstOp, StreamChunk as ProstStreamChunk};

use crate::array::column::Column;
use crate::array::{ArrayBuilderImpl, DataChunk, Row};
use crate::buffer::Bitmap;
use crate::error::{ErrorCode, Result, RwError};
use crate::types::{DataType, NaiveDateTimeWrapper};
use crate::util::hash_util::finalize_hashers;

/// `Op` represents three operations in `StreamChunk`.
///
/// `UpdateDelete` and `UpdateInsert` are semantically equivalent to `Delete` and `Insert`
/// but always appear in pairs to represent an update operation.
/// For example, table source, aggregation and outer join can generate updates by themselves,
/// while most of the other operators only pass through updates with best effort.
#[derive(Clone, Copy, Debug, PartialOrd, Ord, PartialEq, Eq)]
pub enum Op {
    Insert,
    Delete,
    UpdateDelete,
    UpdateInsert,
}

impl Op {
    pub fn to_protobuf(self) -> ProstOp {
        match self {
            Op::Insert => ProstOp::Insert,
            Op::Delete => ProstOp::Delete,
            Op::UpdateInsert => ProstOp::UpdateInsert,
            Op::UpdateDelete => ProstOp::UpdateDelete,
        }
    }

    pub fn from_protobuf(prost: &i32) -> Result<Op> {
        let op = match ProstOp::from_i32(*prost) {
            Some(ProstOp::Insert) => Op::Insert,
            Some(ProstOp::Delete) => Op::Delete,
            Some(ProstOp::UpdateInsert) => Op::UpdateInsert,
            Some(ProstOp::UpdateDelete) => Op::UpdateDelete,
            None => {
                return Err(RwError::from(ErrorCode::ProstError(DecodeError::new(
                    "No such op type",
                ))))
            }
        };
        Ok(op)
    }
}

pub type Ops<'a> = &'a [Op];

/// `StreamChunk` is used to pass data over the streaming pathway.
#[derive(Default, Clone, PartialEq)]
pub struct StreamChunk {
    // TODO: Optimize using bitmap
    ops: Vec<Op>,

    pub(super) data: DataChunk,
}

impl StreamChunk {
    pub fn new(ops: Vec<Op>, columns: Vec<Column>, visibility: Option<Bitmap>) -> Self {
        for col in &columns {
            assert_eq!(col.array_ref().len(), ops.len());
        }

        let data = DataChunk::new(columns, visibility);
        StreamChunk { ops, data }
    }

    /// Build a `StreamChunk` from rows.
    // TODO: introducing something like `StreamChunkBuilder` maybe better.
    pub fn from_rows(rows: &[(Op, Row)], data_types: &[DataType]) -> Result<Self> {
        let mut array_builders = data_types
            .iter()
            .map(|data_type| data_type.create_array_builder(1))
            .collect::<Result<Vec<_>>>()?;
        let mut ops = vec![];

        for (op, row) in rows {
            ops.push(*op);
            for (datum, builder) in row.0.iter().zip_eq(array_builders.iter_mut()) {
                builder.append_datum(datum)?;
            }
        }

        let new_arrays = array_builders
            .into_iter()
            .map(|builder| builder.finish())
            .collect::<Result<Vec<_>>>()?;

        let new_columns = new_arrays
            .into_iter()
            .map(|array_impl| Column::new(Arc::new(array_impl)))
            .collect::<Vec<_>>();
        Ok(StreamChunk::new(ops, new_columns, None))
    }

    /// `cardinality` return the number of visible tuples
    pub fn cardinality(&self) -> usize {
        self.data.cardinality()
    }

    /// `capacity` return physical length of internals ops & columns
    pub fn capacity(&self) -> usize {
        self.data.capacity()
    }

    pub fn columns(&self) -> &[Column] {
        self.data.columns()
    }

    pub fn column_at(&self, index: usize) -> &Column {
        self.data.column_at(index)
    }

    /// compact the `StreamChunk` with its visibility map
    pub fn compact(self) -> Result<Self> {
        if self.visibility().is_none() {
            return Ok(self);
        }

        let (ops, columns, visibility) = self.into_inner();
        let visibility = visibility.unwrap();

        let cardinality = visibility
            .iter()
            .fold(0, |vis_cnt, vis| vis_cnt + vis as usize);
        let columns = columns
            .into_iter()
            .map(|col| {
                let array = col.array();
                array
                    .compact(&visibility, cardinality)
                    .map(|array| Column::new(Arc::new(array)))
            })
            .collect::<Result<Vec<_>>>()?;
        let mut new_ops = Vec::with_capacity(cardinality);
        for (op, visible) in ops.into_iter().zip_eq(visibility.iter()) {
            if visible {
                new_ops.push(op);
            }
        }
        Ok(StreamChunk::new(new_ops, columns, None))
    }

    pub fn into_parts(self) -> (DataChunk, Vec<Op>) {
        (self.data, self.ops)
    }

    pub fn from_parts(ops: Vec<Op>, data_chunk: DataChunk) -> Self {
        let (columns, visibility) = data_chunk.into_parts();
        Self::new(ops, columns, visibility)
    }

    pub fn into_inner(self) -> (Vec<Op>, Vec<Column>, Option<Bitmap>) {
        let (columns, visibility) = self.data.into_parts();
        (self.ops, columns, visibility)
    }

    pub fn to_protobuf(&self) -> ProstStreamChunk {
        ProstStreamChunk {
            cardinality: self.cardinality() as u32,
            ops: self.ops.iter().map(|op| op.to_protobuf() as i32).collect(),
            columns: self.columns().iter().map(|col| col.to_protobuf()).collect(),
        }
    }

    pub fn from_protobuf(prost: &ProstStreamChunk) -> Result<Self> {
        let cardinality = prost.get_cardinality() as usize;
        let mut ops = Vec::with_capacity(cardinality);
        for op in prost.get_ops() {
            ops.push(Op::from_protobuf(op)?);
        }
        let mut columns = vec![];
        for column in prost.get_columns() {
            columns.push(Column::from_protobuf(column, cardinality)?);
        }
        Ok(StreamChunk::new(ops, columns, None))
    }

    pub fn ops(&self) -> &[Op] {
        &self.ops
    }

    pub fn visibility(&self) -> &Option<Bitmap> {
        self.data.visibility()
    }

    pub fn get_hash_values<H: BuildHasher>(
        &self,
        keys: &[usize],
        hasher_builder: H,
    ) -> Result<Vec<u64>> {
        let mut states = vec![];
        states.resize_with(self.capacity(), || hasher_builder.build_hasher());
        for key in keys {
            let array = self.columns()[*key].array();
            array.hash_vec(&mut states[..]);
        }
        Ok(finalize_hashers(&mut states[..]))
    }

    /// `to_pretty_string` returns a table-like text representation of the `StreamChunk`.
    pub fn to_pretty_string(&self) -> String {
        use comfy_table::{Cell, CellAlignment, Table};

        let mut table = Table::new();
        table.load_preset("||--+-++|    ++++++");
        for (op, row_ref) in self.rows() {
            let mut cells = Vec::with_capacity(row_ref.size() + 1);
            cells.push(
                Cell::new(match op {
                    Op::Insert => "+",
                    Op::Delete => "-",
                    Op::UpdateDelete => "U-",
                    Op::UpdateInsert => "U+",
                })
                .set_alignment(CellAlignment::Right),
            );
            for datum in row_ref.values() {
                let str = match datum {
                    None => "".to_owned(), // NULL
                    Some(scalar) => scalar.to_string(),
                };
                cells.push(Cell::new(&str));
            }
            table.add_row(cells);
        }
        table.to_string()
    }

    /// Reorder columns. e.g. if `column_mapping` is `[2, 1, 0]`, and
    /// the chunk contains column `[a, b, c]`, then the output will be
    /// `[c, b, a]`.
    pub fn reorder_columns(self, column_mapping: &[usize]) -> Self {
        Self {
            ops: self.ops,
            data: self.data.reorder_columns(column_mapping),
        }
    }
}

impl fmt::Debug for StreamChunk {
    fn fmt(&self, f: &mut fmt::Formatter<'_>) -> fmt::Result {
        write!(
            f,
            "StreamChunk {{ cardinality = {}, capacity = {}, data = \n{} }}",
            self.cardinality(),
            self.capacity(),
            self.to_pretty_string()
        )
    }
}

/// Test utilities for [`StreamChunk`].
pub trait StreamChunkTestExt {
    fn from_pretty(s: &str) -> Self;
}

impl StreamChunkTestExt for StreamChunk {
    /// Parse a chunk from string.
    ///
    /// # Format
    ///
    /// The first line is a header indicating the column types.
    /// The following lines indicate rows within the chunk.
    /// Each line starts with an operation followed by values.
    /// NULL values are represented as `.`.
    ///
    /// # Example
    /// ```
<<<<<<< HEAD
    /// use risingwave_common::array::stream_chunk::StreamChunkTestExt;
=======
    /// use risingwave_common::array::stream_chunk::StreamChunkTestExt as _;
>>>>>>> 8b6bd87f
    /// use risingwave_common::array::StreamChunk;
    /// let chunk = StreamChunk::from_pretty(
    ///     "  I I I I      // type chars
    ///     U- 2 5 . .      // '.' means NULL
    ///     U+ 2 5 2 6 D    // 'D' means deleted in visibility
    ///     +  . . 4 8      // ^ comments are ignored
    ///     -  . . 3 4",
    /// );
    /// //  ^ operations:
    /// //     +: Insert
    /// //     -: Delete
    /// //    U+: UpdateInsert
    /// //    U-: UpdateDelete
    ///
    /// // type chars:
    /// //     I: i64
    /// //     i: i32
    /// //     F: f64
    /// //     f: f32
    /// //     T: str
    /// //    TS: Timestamp
    /// ```
    fn from_pretty(s: &str) -> Self {
        use crate::types::ScalarImpl;

        let mut lines = s.split('\n');
        let mut ops = vec![];
        // initialize array builders from the first line
        let header = lines.next().unwrap().trim();
        let mut array_builders = header
            .split_ascii_whitespace()
            .take_while(|c| *c != "//")
            .map(|c| match c {
                "I" => DataType::Int64,
                "i" => DataType::Int32,
                "F" => DataType::Float64,
                "f" => DataType::Float32,
                "TS" => DataType::Timestamp,
                "T" => DataType::Varchar,
                _ => todo!("unsupported type: {c:?}"),
            })
            .map(|ty| ty.create_array_builder(1))
            .collect::<Result<Vec<_>>>()
            .unwrap();
        let mut visibility = vec![];
        for mut line in lines {
            line = line.trim();
            let mut token = line.split_ascii_whitespace();
            let op = match token.next().expect("missing operation") {
                "+" => Op::Insert,
                "-" => Op::Delete,
                "U+" => Op::UpdateInsert,
                "U-" => Op::UpdateDelete,
                t => panic!("invalid op: {t:?}"),
            };
            ops.push(op);
            // allow `zip` since `token` may longer than `array_builders`
            #[allow(clippy::disallowed_methods)]
            for (builder, val_str) in array_builders.iter_mut().zip(&mut token) {
                let datum = match val_str {
                    "." => None,
                    s if matches!(builder, ArrayBuilderImpl::Int32(_)) => Some(ScalarImpl::Int32(
                        s.parse()
                            .map_err(|_| panic!("invalid int32: {s:?}"))
                            .unwrap(),
                    )),
                    s if matches!(builder, ArrayBuilderImpl::Int64(_)) => Some(ScalarImpl::Int64(
                        s.parse()
                            .map_err(|_| panic!("invalid int64: {s:?}"))
                            .unwrap(),
                    )),
                    s if matches!(builder, ArrayBuilderImpl::Float64(_)) => {
                        Some(ScalarImpl::Float64(
                            s.parse()
                                .map_err(|_| panic!("invalid float64: {s:?}"))
                                .unwrap(),
                        ))
                    }
                    s if matches!(builder, ArrayBuilderImpl::NaiveDateTime(_)) => {
                        Some(ScalarImpl::NaiveDateTime(NaiveDateTimeWrapper(
                            s.parse()
                                .map_err(|_| panic!("invalid datetime: {s:?}"))
                                .unwrap(),
                        )))
                    }
                    s if matches!(builder, ArrayBuilderImpl::Utf8(_)) => {
                        Some(ScalarImpl::Utf8(s.into()))
                    }
                    _ => panic!("invalid data type"),
                };
                builder
                    .append_datum(&datum)
                    .expect("failed to append datum");
            }
            let visible = match token.next() {
                None | Some("//") => true,
                Some("D") => false,
                Some(t) => panic!("invalid token: {t:?}"),
            };
            visibility.push(visible);
        }
        let columns = array_builders
            .into_iter()
            .map(|builder| Column::new(Arc::new(builder.finish().unwrap())))
            .collect();
        let visibility = if visibility.iter().all(|b| *b) {
            None
        } else {
            Some(Bitmap::try_from(visibility).unwrap())
        };
        StreamChunk::new(ops, columns, visibility)
    }
}

#[cfg(test)]
mod tests {
    use super::*;
    use crate::array::I64Array;
    use crate::{column, column_nonnull};

    #[test]
    fn test_to_pretty_string() {
        let chunk = StreamChunk::new(
            vec![Op::Insert, Op::Delete, Op::UpdateDelete, Op::UpdateInsert],
            vec![
                column_nonnull!(I64Array, [1, 2, 3, 4]),
                column!(I64Array, [Some(6), None, Some(7), None]),
            ],
            None,
        );
        assert_eq!(
            chunk.to_pretty_string(),
            "\
+----+---+---+
|  + | 1 | 6 |
|  - | 2 |   |
| U- | 3 | 7 |
| U+ | 4 |   |
+----+---+---+"
        );
    }
}<|MERGE_RESOLUTION|>--- conflicted
+++ resolved
@@ -290,11 +290,7 @@
     ///
     /// # Example
     /// ```
-<<<<<<< HEAD
-    /// use risingwave_common::array::stream_chunk::StreamChunkTestExt;
-=======
     /// use risingwave_common::array::stream_chunk::StreamChunkTestExt as _;
->>>>>>> 8b6bd87f
     /// use risingwave_common::array::StreamChunk;
     /// let chunk = StreamChunk::from_pretty(
     ///     "  I I I I      // type chars
