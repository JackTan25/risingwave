// Copyright 2022 Singularity Data
//
// Licensed under the Apache License, Version 2.0 (the "License");
// you may not use this file except in compliance with the License.
// You may obtain a copy of the License at
//
// http://www.apache.org/licenses/LICENSE-2.0
//
// Unless required by applicable law or agreed to in writing, software
// distributed under the License is distributed on an "AS IS" BASIS,
// WITHOUT WARRANTIES OR CONDITIONS OF ANY KIND, either express or implied.
// See the License for the specific language governing permissions and
// limitations under the License.

use std::collections::BTreeMap;
use std::ops::RangeBounds;
use std::sync::atomic::Ordering;
use std::sync::{atomic, Arc};

use itertools::Itertools;
use parking_lot::{Mutex, RwLock as PLRwLock};
use risingwave_common::config::StorageConfig;
use risingwave_hummock_sdk::HummockEpoch;
use risingwave_rpc_client::HummockMetaClient;
use tokio::sync::watch::{Receiver as WatchReceiver, Sender as WatchSender};
use tokio::task::JoinHandle;

use crate::error::StorageResult;
use crate::hummock::iterator::variants::*;
use crate::hummock::local_version_manager::LocalVersionManager;
use crate::hummock::shared_buffer::shared_buffer_batch::{
    SharedBufferBatch, SharedBufferBatchIterator, SharedBufferItem,
};
use crate::hummock::shared_buffer::shared_buffer_uploader::{
    SharedBufferUploader, SharedBufferUploaderItem, SyncItem,
};
use crate::hummock::utils::range_overlap;
use crate::hummock::value::HummockValue;
use crate::hummock::{HummockEpoch, HummockError, HummockResult, SstableStoreRef};
use crate::monitor::StateStoreMetrics;
use crate::store::StorageTableId;

#[derive(Debug)]
pub struct SharedBufferMetrics {
    pub shared_buffer_cur_size: atomic::AtomicU64,
    pub shared_buffer_threshold_size: u64,
}

impl SharedBufferMetrics {
    pub fn new(options: &StorageConfig) -> Self {
        Self {
            shared_buffer_cur_size: atomic::AtomicU64::new(0),
            shared_buffer_threshold_size: options.shared_buffer_threshold_size as u64,
        }
    }
}

/// A manager to manage reads and writes on shared buffer.
/// Shared buffer is a node level abstraction to buffer write batches across executors.
pub struct SharedBufferManager {
    /// `shared_buffer` is a collection of immutable batches grouped by (epoch, end_key)
    shared_buffer: PLRwLock<BTreeMap<HummockEpoch, BTreeMap<Vec<u8>, SharedBufferBatch>>>,
    uploader_tx: tokio::sync::mpsc::UnboundedSender<SharedBufferUploaderItem>,
    uploader_handle: JoinHandle<StorageResult<()>>,
    stats: SharedBufferMetrics,
    ongoing_flush: OnGoingFlush,
}

#[derive(Debug)]
struct OnGoingFlush {
    data: Mutex<Option<WatchSender<bool>>>,
}

impl OnGoingFlush {
    pub fn new() -> Self {
        Self {
            data: Mutex::new(Option::None),
        }
    }

    pub fn subscribe(&self) -> Option<WatchReceiver<bool>> {
        let guard = self.data.lock();
        guard.as_ref().map(|tx| tx.subscribe())
    }

    pub fn init(&self) {
        let mut guard = self.data.lock();
        assert!(guard.is_none());
        let (watch_tx, _) = tokio::sync::watch::channel(false);
        guard.replace(watch_tx);
    }

    pub fn notify(&self, success: bool) {
        let mut guard = self.data.lock();
        assert!(guard.is_some());
        if let Some(watch_tx) = guard.take() {
            watch_tx.send(success).ok(); // ignore send error
        }
    }
}

impl SharedBufferManager {
    pub fn new(
        options: Arc<StorageConfig>,
        local_version_manager: Arc<LocalVersionManager>,
        sstable_store: SstableStoreRef,
        // TODO: separate `HummockStats` from `StateStoreMetrics`.
        state_store_stats: Arc<StateStoreMetrics>,
        hummock_meta_client: Arc<dyn HummockMetaClient>,
    ) -> Self {
        let (uploader_tx, uploader_rx) = tokio::sync::mpsc::unbounded_channel();
        let stats = SharedBufferMetrics::new(options.as_ref());
        let uploader = SharedBufferUploader::new(
            options,
            local_version_manager,
            sstable_store,
            state_store_stats,
            hummock_meta_client,
            uploader_rx,
        );
        let uploader_handle = tokio::spawn(uploader.run());
        Self {
            shared_buffer: PLRwLock::new(BTreeMap::new()),
            uploader_tx,
            uploader_handle,
            stats,
            ongoing_flush: OnGoingFlush::new(),
        }
    }

    fn empty(&self) -> bool {
        self.stats.shared_buffer_cur_size.load(Ordering::SeqCst) == 0
    }

    /// Allocates a shared buffer budget.
    async fn allocate_space(&self, batch_size: u64) -> HummockResult<()> {
        let mut current_size = self.stats.shared_buffer_cur_size.load(Ordering::SeqCst);
        let threshold = self.stats.shared_buffer_threshold_size;

        // Atomically allocates space,
        // since there could be concurrent Actors write to the shared buffer.
        'retry_allocate: loop {
            // flush shared buffer if there is no enough space
            while threshold < current_size + batch_size {
                log::debug!(
                    "trigge flush: threshold {}, new_size {}",
                    threshold,
                    current_size + batch_size
                );
                self.flush().await?;
                current_size = self.stats.shared_buffer_cur_size.load(Ordering::SeqCst);
            }

            let res = self.stats.shared_buffer_cur_size.compare_exchange(
                current_size,
                current_size + batch_size,
                Ordering::SeqCst,
                Ordering::Acquire,
            );
            match res {
                Ok(_) => {
                    assert!(current_size + batch_size <= threshold);
                    break; // success
                }
                Err(old_val) => {
                    current_size = old_val;
                    continue 'retry_allocate;
                }
            }
        }
        Ok(())
    }

    /// Puts a write batch into shared buffer. The batch will be synced to S3 asynchronously.
<<<<<<< HEAD
    pub fn write_batch(
        &self,
        batch: Vec<SharedBufferItem>,
        epoch: HummockEpoch,
        table_id: StorageTableId,
    ) -> HummockResult<()> {
=======
    pub async fn write_batch(
        &self,
        batch: Vec<SharedBufferItem>,
        epoch: HummockEpoch,
    ) -> HummockResult<u64> {
>>>>>>> 4f31c18e
        let batch = SharedBufferBatch::new(batch, epoch);
        let size = batch.size;

        self.allocate_space(size).await?;

        self.shared_buffer
            .write()
            .entry(epoch)
            .or_insert(BTreeMap::new())
            .insert(batch.end_user_key().to_vec(), batch.clone());
        self.uploader_tx
<<<<<<< HEAD
            .send(SharedBufferUploaderItem::Batch(batch, table_id))
            .map_err(HummockError::shared_buffer_error)
=======
            .send(SharedBufferUploaderItem::Batch(batch))
            .map_err(HummockError::shared_buffer_error)?;
        Ok(size)
>>>>>>> 4f31c18e
    }

    /// Puts a write batch into shared buffer. The batch will won't be synced to S3 asynchronously.
    pub fn replicate_remote_batch(
        &self,
        batch: Vec<SharedBufferItem>,
        epoch: HummockEpoch,
    ) -> HummockResult<()> {
        let batch = SharedBufferBatch::new(batch, epoch);
        self.shared_buffer
            .write()
            .entry(epoch)
            .or_insert(BTreeMap::new())
            .insert(batch.end_user_key().to_vec(), batch.clone());
        Ok(())
    }

    async fn flush(&self) -> HummockResult<()> {
        assert!(!self.empty());
        let mut res = Ok(());

        let notifier = self.ongoing_flush.subscribe();
        if let Some(mut rx) = notifier {
            log::debug!("flush: wait for notification");
            // Wait for notification
            rx.changed().await.unwrap();
            if !(*rx.borrow()) {
                res = Err(HummockError::shared_buffer_error(
                    "Fail to flush shared buffer",
                ));
            }
        } else {
            self.ongoing_flush.init();
            // Flush all batches in the shared buffer
            res = self.sync(None).await;
            // Notify other waiters if any
            self.ongoing_flush.notify(res.is_ok());
            log::debug!("flush: notify subscribers, result {}", res.is_ok());
        }
        res
    }

    // TODO: support time-based syncing
<<<<<<< HEAD
    pub async fn sync(
        &self,
        epoch: Option<HummockEpoch>,
        table_ids: Option<Vec<StorageTableId>>,
    ) -> HummockResult<()> {
=======
    pub async fn sync(&self, epoch: Option<HummockEpoch>) -> HummockResult<()> {
        if self.empty() {
            return Ok(());
        }

>>>>>>> 4f31c18e
        let (tx, rx) = tokio::sync::oneshot::channel();
        self.uploader_tx
            .send(SharedBufferUploaderItem::Sync(SyncItem {
                epoch,
                notifier: Some(tx),
                table_ids,
            }))
            .unwrap();

        let mut res = Ok(());
        let sync_res = rx.await.unwrap();
        match sync_res {
            Ok(sync_size) => {
                // Update the shared buffer size
                let shared_buff_prev_size = self
                    .stats
                    .shared_buffer_cur_size
                    .fetch_sub(sync_size, Ordering::SeqCst);
                assert!(shared_buff_prev_size >= sync_size);
            }
            Err(e) => {
                res = Err(e);
            }
        }
        res
    }

    /// Searches shared buffers within the `epoch_range` for the given key.
    /// Return:
    /// - None: the key doesn't exist in the shared buffer.
    /// - Some(`HummockValue`): the `HummockValue` corresponding to the key.
    pub fn get(
        &self,
        user_key: &[u8],
        epoch_range: impl RangeBounds<HummockEpoch>,
    ) -> Option<HummockValue<Vec<u8>>> {
        let guard = self.shared_buffer.read();
        for (_epoch, buffers) in guard.range(epoch_range).rev() {
            for (_, m) in buffers.range(user_key.to_vec()..) {
                if m.start_user_key() > user_key {
                    continue;
                }
                match m.get(user_key) {
                    Some(v) => return Some(v),
                    None => continue,
                }
            }
        }
        None
    }

    /// Gets a collection of forward `SharedBufferBatchIterator` to iterate data of shared buffer
    /// batches within the given `key_range` and `epoch_range`
    pub fn iters<R, B>(
        &self,
        key_range: &R,
        epoch_range: impl RangeBounds<HummockEpoch>,
    ) -> Vec<SharedBufferBatchIterator<FORWARD>>
    where
        R: RangeBounds<B>,
        B: AsRef<[u8]>,
    {
        self.shared_buffer
            .read()
            .range(epoch_range)
            .flat_map(|entry| {
                entry
                    .1
                    .range((
                        key_range.start_bound().map(|b| b.as_ref().to_vec()),
                        std::ops::Bound::Unbounded,
                    ))
                    .filter(|m| {
                        range_overlap(key_range, m.1.start_user_key(), m.1.end_user_key(), false)
                    })
                    .map(|m| m.1.iter())
            })
            .collect_vec()
    }

    /// Gets a collection of backward `SharedBufferBatchIterator` to iterate data of shared buffer
    /// batches within the given `key_range` and `epoch_range`
    pub fn reverse_iters<R, B>(
        &self,
        key_range: &R,
        epoch_range: impl RangeBounds<HummockEpoch>,
    ) -> Vec<SharedBufferBatchIterator<BACKWARD>>
    where
        R: RangeBounds<B>,
        B: AsRef<[u8]>,
    {
        self.shared_buffer
            .read()
            .range(epoch_range)
            .flat_map(|entry| {
                entry
                    .1
                    .range((
                        key_range.end_bound().map(|b| b.as_ref().to_vec()),
                        std::ops::Bound::Unbounded,
                    ))
                    .filter(|m| {
                        range_overlap(key_range, m.1.start_user_key(), m.1.end_user_key(), true)
                    })
                    .map(|m| m.1.reverse_iter())
            })
            .collect_vec()
    }

    /// Deletes shared buffers before a given `epoch` exclusively.
    pub fn delete_before(&self, epoch: HummockEpoch) {
        let mut guard = self.shared_buffer.write();
        let new = guard.split_off(&epoch);
        *guard = new;
    }

    /// This function was called while [`SharedBufferManager`] exited.
    pub async fn wait(self) -> StorageResult<()> {
        self.uploader_handle.await.unwrap()
    }

    pub fn reset(&mut self, epoch: HummockEpoch) {
        // Reset uploader item.
        self.uploader_tx
            .send(SharedBufferUploaderItem::Reset(epoch))
            .unwrap();
        // Remove items of the given epoch from shared buffer
        self.shared_buffer.write().remove(&epoch);
    }

    pub fn stats(&self) -> &SharedBufferMetrics {
        &self.stats
    }

    #[cfg(test)]
    pub fn get_shared_buffer(
        &self,
    ) -> BTreeMap<HummockEpoch, BTreeMap<Vec<u8>, SharedBufferBatch>> {
        self.shared_buffer.read().clone()
    }
}

#[cfg(test)]
mod tests {
    use bytes::Bytes;
    use itertools::Itertools;
    use risingwave_hummock_sdk::key::{key_with_epoch, user_key};
    use risingwave_meta::hummock::test_utils::setup_compute_env;
    use risingwave_meta::hummock::MockHummockMetaClient;

    use super::*;
    use crate::hummock::iterator::test_utils::iterator_test_value_of;
    use crate::hummock::iterator::{
        BoxedHummockIterator, HummockIterator, MergeIterator, ReverseMergeIterator,
    };
    use crate::hummock::test_utils::default_config_for_test;
    use crate::hummock::SstableStore;
    use crate::object::{InMemObjectStore, ObjectStoreImpl};
    use crate::store::GLOBAL_STORAGE_TABLE_ID;

    async fn new_shared_buffer_manager() -> SharedBufferManager {
        let obj_client = Arc::new(ObjectStoreImpl::Mem(InMemObjectStore::new()));
        let remote_dir = "/test";
        let sstable_store = Arc::new(SstableStore::new(
            obj_client,
            remote_dir.to_string(),
            Arc::new(StateStoreMetrics::unused()),
            64 << 20,
            64 << 20,
        ));
        let vm = Arc::new(LocalVersionManager::new(sstable_store.clone()));
        let (_env, hummock_manager_ref, _cluster_manager_ref, worker_node) =
            setup_compute_env(8080).await;
        let mock_hummock_meta_client = Arc::new(MockHummockMetaClient::new(
            hummock_manager_ref,
            worker_node.id,
        ));
        SharedBufferManager::new(
            Arc::new(default_config_for_test()),
            vm,
            sstable_store,
            Arc::new(StateStoreMetrics::unused()),
            mock_hummock_meta_client,
        )
    }

    async fn generate_and_write_batch(
        put_keys: &[Vec<u8>],
        delete_keys: &[Vec<u8>],
        epoch: HummockEpoch,
        idx: &mut usize,
        table_id: StorageTableId,
        shared_buffer_manager: &SharedBufferManager,
    ) -> Vec<(Vec<u8>, HummockValue<Vec<u8>>)> {
        let mut shared_buffer_items = Vec::new();
        for key in put_keys {
            shared_buffer_items.push((
                Bytes::from(key_with_epoch(key.clone(), epoch)),
                HummockValue::put(iterator_test_value_of(*idx).into()),
            ));
            *idx += 1;
        }
        for key in delete_keys {
            shared_buffer_items.push((
                Bytes::from(key_with_epoch(key.clone(), epoch)),
                HummockValue::delete(),
            ));
        }
        shared_buffer_items.sort_by(|l, r| user_key(&l.0).cmp(&r.0));
        shared_buffer_manager
<<<<<<< HEAD
            .write_batch(shared_buffer_items.clone(), epoch, table_id)
=======
            .write_batch(shared_buffer_items.clone(), epoch)
            .await
>>>>>>> 4f31c18e
            .unwrap();
        shared_buffer_items
            .iter()
            .map(|(k, v)| (k.to_vec(), v.to_vec()))
            .collect_vec()
    }

    #[tokio::test]
    async fn test_shared_buffer_manager_get() {
        let shared_buffer_manager = new_shared_buffer_manager().await;

        let mut keys = Vec::new();
        for i in 0..4 {
            keys.push(format!("key_test_{:05}", i).as_bytes().to_vec());
        }
        let mut idx = 0;

        // Write a batch in epoch1
        let epoch1 = 1;
        let put_keys_in_epoch1 = &keys[..3];
        let shared_buffer_items1 = generate_and_write_batch(
            put_keys_in_epoch1,
            &[],
            epoch1,
            &mut idx,
            GLOBAL_STORAGE_TABLE_ID,
            &shared_buffer_manager,
        )
        .await;

        // Write a batch in epoch2, with key1 overlapping with epoch1 and key2 deleted.
        let epoch2 = epoch1 + 1;
        let put_keys_in_epoch2 = &[&keys[1..2], &keys[3..4]].concat();
        let shared_buffer_items2 = generate_and_write_batch(
            put_keys_in_epoch2,
            &keys[2..3],
            epoch2,
            &mut idx,
            GLOBAL_STORAGE_TABLE_ID,
            &shared_buffer_manager,
        )
        .await;

        // Get and check value with epoch 0..=epoch1
        for i in 0..3 {
            assert_eq!(
                shared_buffer_manager
                    .get(keys[i].as_slice(), ..=epoch1)
                    .unwrap(),
                shared_buffer_items1[i].1
            );
        }
        assert_eq!(
            shared_buffer_manager.get(keys[3].as_slice(), ..=epoch1),
            None
        );

        // Get and check value with epoch 0..=epoch2
        assert_eq!(
            shared_buffer_manager
                .get(keys[0].as_slice(), ..=epoch2)
                .unwrap(),
            shared_buffer_items1[0].1
        );
        assert_eq!(
            shared_buffer_manager
                .get(keys[1].as_slice(), ..=epoch2)
                .unwrap(),
            shared_buffer_items2[0].1
        );
        assert_eq!(
            shared_buffer_manager
                .get(keys[2].as_slice(), ..=epoch2)
                .unwrap(),
            HummockValue::delete()
        );
        assert_eq!(
            shared_buffer_manager
                .get(keys[3].as_slice(), ..=epoch2)
                .unwrap(),
            shared_buffer_items2[2].1
        );

        // Get and check value with epoch epoch2..=epoch2
        assert_eq!(
            shared_buffer_manager.get(keys[0].as_slice(), epoch2..=epoch2),
            None
        );
        for i in 0..3 {
            assert_eq!(
                shared_buffer_manager
                    .get(keys[i + 1].as_slice(), epoch2..=epoch2)
                    .unwrap(),
                shared_buffer_items2[i].1
            );
        }
    }

    #[tokio::test]
    async fn test_shared_buffer_manager_iter() {
        let shared_buffer_manager = new_shared_buffer_manager().await;

        let mut keys = Vec::new();
        for i in 0..4 {
            keys.push(format!("key_test_{:05}", i).as_bytes().to_vec());
        }
        let mut idx = 0;

        // Write a batch in epoch1
        let epoch1 = 1;
        let put_keys_in_epoch1 = &keys[..3];
        let shared_buffer_items1 = generate_and_write_batch(
            put_keys_in_epoch1,
            &[],
            epoch1,
            &mut idx,
            GLOBAL_STORAGE_TABLE_ID,
            &shared_buffer_manager,
        )
        .await;

        // Write a batch in epoch2, with key1 overlapping with epoch1 and key2 deleted.
        let epoch2 = epoch1 + 1;
        let put_keys_in_epoch2 = &[&keys[1..2], &keys[3..4]].concat();
        let shared_buffer_items2 = generate_and_write_batch(
            put_keys_in_epoch2,
            &keys[2..3],
            epoch2,
            &mut idx,
            GLOBAL_STORAGE_TABLE_ID,
            &shared_buffer_manager,
        )
        .await;

        // Forward iterator with 0..=epoch1
        let range = keys[0].clone()..=keys[3].clone();
        let iters = shared_buffer_manager.iters(&range, ..=epoch1);
        assert_eq!(iters.len(), 1);
        let mut merge_iterator = MergeIterator::new(
            iters
                .into_iter()
                .map(|i| Box::new(i) as BoxedHummockIterator),
            Arc::new(StateStoreMetrics::unused()),
        );
        merge_iterator.rewind().await.unwrap();
        for i in 0..3 {
            assert!(merge_iterator.is_valid());
            assert_eq!(
                merge_iterator.key(),
                key_with_epoch(keys[i].clone(), epoch1)
            );
            assert_eq!(
                merge_iterator.value().to_owned_value(),
                shared_buffer_items1[i].1
            );
            merge_iterator.next().await.unwrap();
        }
        assert!(!merge_iterator.is_valid());

        // Forward iterator with 0..=epoch2
        let iters = shared_buffer_manager.iters(&range, ..=epoch2);
        assert_eq!(iters.len(), 2);
        let mut merge_iterator = MergeIterator::new(
            iters
                .into_iter()
                .map(|i| Box::new(i) as BoxedHummockIterator),
            Arc::new(StateStoreMetrics::unused()),
        );
        merge_iterator.rewind().await.unwrap();
        assert!(merge_iterator.is_valid());
        assert_eq!(
            merge_iterator.key(),
            key_with_epoch(keys[0].clone(), epoch1)
        );
        assert_eq!(
            merge_iterator.value().to_owned_value(),
            shared_buffer_items1[0].1
        );
        merge_iterator.next().await.unwrap();
        for i in 0..2 {
            assert!(merge_iterator.is_valid());
            assert_eq!(
                merge_iterator.key(),
                key_with_epoch(keys[i + 1].clone(), epoch2)
            );
            assert_eq!(
                merge_iterator.value().to_owned_value(),
                shared_buffer_items2[i].1
            );
            merge_iterator.next().await.unwrap();
            assert_eq!(
                merge_iterator.key(),
                key_with_epoch(keys[i + 1].clone(), epoch1)
            );
            assert_eq!(
                merge_iterator.value().to_owned_value(),
                shared_buffer_items1[i + 1].1
            );
            merge_iterator.next().await.unwrap();
        }
        assert!(merge_iterator.is_valid());
        assert_eq!(
            merge_iterator.key(),
            key_with_epoch(keys[3].clone(), epoch2)
        );
        assert_eq!(
            merge_iterator.value().to_owned_value(),
            shared_buffer_items2[2].1
        );
        merge_iterator.next().await.unwrap();
        assert!(!merge_iterator.is_valid());

        // Forward iterator with epoch2..=epoch2
        let iters = shared_buffer_manager.iters(&range, epoch2..=epoch2);
        assert_eq!(iters.len(), 1);
        let mut merge_iterator = MergeIterator::new(
            iters
                .into_iter()
                .map(|i| Box::new(i) as BoxedHummockIterator),
            Arc::new(StateStoreMetrics::unused()),
        );
        merge_iterator.rewind().await.unwrap();
        for i in 0..3 {
            assert!(merge_iterator.is_valid());
            assert_eq!(
                merge_iterator.key(),
                key_with_epoch(keys[i + 1].clone(), epoch2)
            );
            assert_eq!(
                merge_iterator.value().to_owned_value(),
                shared_buffer_items2[i].1
            );
            merge_iterator.next().await.unwrap();
        }
        assert!(!merge_iterator.is_valid());
    }

    #[tokio::test]
    async fn test_shared_buffer_manager_reverse_iter() {
        let shared_buffer_manager = new_shared_buffer_manager().await;

        let mut keys = Vec::new();
        for i in 0..4 {
            keys.push(format!("key_test_{:05}", i).as_bytes().to_vec());
        }
        let mut idx = 0;

        // Write a batch in epoch1
        let epoch1 = 1;
        let put_keys_in_epoch1 = &keys[..3];
        let shared_buffer_items1 = generate_and_write_batch(
            put_keys_in_epoch1,
            &[],
            epoch1,
            &mut idx,
            GLOBAL_STORAGE_TABLE_ID,
            &shared_buffer_manager,
        )
        .await;

        // Write a batch in epoch2, with key1 overlapping with epoch1 and key2 deleted.
        let epoch2 = epoch1 + 1;
        let put_keys_in_epoch2 = &[&keys[1..2], &keys[3..4]].concat();
        let shared_buffer_items2 = generate_and_write_batch(
            put_keys_in_epoch2,
            &keys[2..3],
            epoch2,
            &mut idx,
            GLOBAL_STORAGE_TABLE_ID,
            &shared_buffer_manager,
        )
        .await;

        // Backward iterator with 0..=epoch1
        let range = keys[3].clone()..=keys[0].clone();
        let iters = shared_buffer_manager.reverse_iters(&range, ..=epoch1);
        assert_eq!(iters.len(), 1);
        let mut merge_iterator = ReverseMergeIterator::new(
            iters
                .into_iter()
                .map(|i| Box::new(i) as BoxedHummockIterator),
            Arc::new(StateStoreMetrics::unused()),
        );
        merge_iterator.rewind().await.unwrap();
        for i in (0..3).rev() {
            assert!(merge_iterator.is_valid());
            assert_eq!(
                merge_iterator.key(),
                key_with_epoch(keys[i].clone(), epoch1)
            );
            assert_eq!(
                merge_iterator.value().to_owned_value(),
                shared_buffer_items1[i].1
            );
            merge_iterator.next().await.unwrap();
        }
        assert!(!merge_iterator.is_valid());

        // Backward iterator with 0..=epoch2
        let iters = shared_buffer_manager.reverse_iters(&range, ..=epoch2);
        assert_eq!(iters.len(), 2);
        let mut merge_iterator = ReverseMergeIterator::new(
            iters
                .into_iter()
                .map(|i| Box::new(i) as BoxedHummockIterator),
            Arc::new(StateStoreMetrics::unused()),
        );
        merge_iterator.rewind().await.unwrap();
        assert!(merge_iterator.is_valid());
        assert_eq!(
            merge_iterator.key(),
            key_with_epoch(keys[3].clone(), epoch2)
        );
        assert_eq!(
            merge_iterator.value().to_owned_value(),
            shared_buffer_items2[2].1
        );
        merge_iterator.next().await.unwrap();

        for i in (0..2).rev() {
            assert_eq!(
                merge_iterator.key(),
                key_with_epoch(keys[i + 1].clone(), epoch1)
            );
            assert_eq!(
                merge_iterator.value().to_owned_value(),
                shared_buffer_items1[i + 1].1
            );
            merge_iterator.next().await.unwrap();
            assert!(merge_iterator.is_valid());
            assert_eq!(
                merge_iterator.key(),
                key_with_epoch(keys[i + 1].clone(), epoch2)
            );
            assert_eq!(
                merge_iterator.value().to_owned_value(),
                shared_buffer_items2[i].1
            );
            merge_iterator.next().await.unwrap();
        }

        assert!(merge_iterator.is_valid());
        assert_eq!(
            merge_iterator.key(),
            key_with_epoch(keys[0].clone(), epoch1)
        );
        assert_eq!(
            merge_iterator.value().to_owned_value(),
            shared_buffer_items1[0].1
        );
        merge_iterator.next().await.unwrap();
        assert!(!merge_iterator.is_valid());

        // Backward iterator with epoch2..=epoch2
        let iters = shared_buffer_manager.reverse_iters(&range, epoch2..=epoch2);
        assert_eq!(iters.len(), 1);
        let mut merge_iterator = ReverseMergeIterator::new(
            iters
                .into_iter()
                .map(|i| Box::new(i) as BoxedHummockIterator),
            Arc::new(StateStoreMetrics::unused()),
        );
        merge_iterator.rewind().await.unwrap();
        for i in (0..3).rev() {
            assert!(merge_iterator.is_valid());
            assert_eq!(
                merge_iterator.key(),
                key_with_epoch(keys[i + 1].clone(), epoch2)
            );
            assert_eq!(
                merge_iterator.value().to_owned_value(),
                shared_buffer_items2[i].1
            );
            merge_iterator.next().await.unwrap();
        }
        assert!(!merge_iterator.is_valid());
    }

    #[tokio::test]
    async fn test_shared_buffer_manager_reset() {
        let mut shared_buffer_manager = new_shared_buffer_manager().await;

        let mut keys = Vec::new();
        for i in 0..4 {
            keys.push(format!("key_test_{:05}", i).as_bytes().to_vec());
        }
        let mut idx = 0;

        // Write a batch
        let epoch = 1;
<<<<<<< HEAD
        let shared_buffer_items = generate_and_write_batch(
            &keys,
            &[],
            epoch,
            &mut idx,
            GLOBAL_STORAGE_TABLE_ID,
            &shared_buffer_manager,
        );
=======
        let shared_buffer_items =
            generate_and_write_batch(&keys, &[], epoch, &mut idx, &shared_buffer_manager).await;
>>>>>>> 4f31c18e

        // Get and check value with epoch 0..=epoch1
        for (idx, key) in keys.iter().enumerate() {
            assert_eq!(
                shared_buffer_manager.get(key.as_slice(), ..=epoch).unwrap(),
                shared_buffer_items[idx].1
            );
        }

        // Reset shared buffer. Expect all keys are gone.
        shared_buffer_manager.reset(epoch);
        for item in &shared_buffer_items {
            assert_eq!(shared_buffer_manager.get(item.0.as_slice(), ..=epoch), None);
        }

        // Generate new items overlapping with old items and check
        keys.push(format!("key_test_{:05}", 100).as_bytes().to_vec());
        let epoch = 1;
<<<<<<< HEAD
        let new_shared_buffer_items = generate_and_write_batch(
            &keys,
            &[],
            epoch,
            &mut idx,
            GLOBAL_STORAGE_TABLE_ID,
            &shared_buffer_manager,
        );
=======
        let new_shared_buffer_items =
            generate_and_write_batch(&keys, &[], epoch, &mut idx, &shared_buffer_manager).await;
>>>>>>> 4f31c18e
        for (idx, key) in keys.iter().enumerate() {
            assert_eq!(
                shared_buffer_manager.get(key.as_slice(), ..=epoch).unwrap(),
                new_shared_buffer_items[idx].1
            );
        }
    }
}<|MERGE_RESOLUTION|>--- conflicted
+++ resolved
@@ -36,9 +36,9 @@
 };
 use crate::hummock::utils::range_overlap;
 use crate::hummock::value::HummockValue;
-use crate::hummock::{HummockEpoch, HummockError, HummockResult, SstableStoreRef};
+use crate::hummock::{HummockError, HummockResult, SstableStoreRef};
 use crate::monitor::StateStoreMetrics;
-use crate::store::StorageTableId;
+use crate::store::{StorageTableId, GLOBAL_STORAGE_TABLE_ID};
 
 #[derive(Debug)]
 pub struct SharedBufferMetrics {
@@ -172,20 +172,12 @@
     }
 
     /// Puts a write batch into shared buffer. The batch will be synced to S3 asynchronously.
-<<<<<<< HEAD
-    pub fn write_batch(
+    pub async fn write_batch(
         &self,
         batch: Vec<SharedBufferItem>,
         epoch: HummockEpoch,
         table_id: StorageTableId,
-    ) -> HummockResult<()> {
-=======
-    pub async fn write_batch(
-        &self,
-        batch: Vec<SharedBufferItem>,
-        epoch: HummockEpoch,
     ) -> HummockResult<u64> {
->>>>>>> 4f31c18e
         let batch = SharedBufferBatch::new(batch, epoch);
         let size = batch.size;
 
@@ -197,14 +189,9 @@
             .or_insert(BTreeMap::new())
             .insert(batch.end_user_key().to_vec(), batch.clone());
         self.uploader_tx
-<<<<<<< HEAD
             .send(SharedBufferUploaderItem::Batch(batch, table_id))
-            .map_err(HummockError::shared_buffer_error)
-=======
-            .send(SharedBufferUploaderItem::Batch(batch))
             .map_err(HummockError::shared_buffer_error)?;
         Ok(size)
->>>>>>> 4f31c18e
     }
 
     /// Puts a write batch into shared buffer. The batch will won't be synced to S3 asynchronously.
@@ -239,7 +226,7 @@
         } else {
             self.ongoing_flush.init();
             // Flush all batches in the shared buffer
-            res = self.sync(None).await;
+            res = self.sync(None, Some(vec![GLOBAL_STORAGE_TABLE_ID])).await;
             // Notify other waiters if any
             self.ongoing_flush.notify(res.is_ok());
             log::debug!("flush: notify subscribers, result {}", res.is_ok());
@@ -248,19 +235,15 @@
     }
 
     // TODO: support time-based syncing
-<<<<<<< HEAD
     pub async fn sync(
         &self,
         epoch: Option<HummockEpoch>,
         table_ids: Option<Vec<StorageTableId>>,
     ) -> HummockResult<()> {
-=======
-    pub async fn sync(&self, epoch: Option<HummockEpoch>) -> HummockResult<()> {
         if self.empty() {
             return Ok(());
         }
 
->>>>>>> 4f31c18e
         let (tx, rx) = tokio::sync::oneshot::channel();
         self.uploader_tx
             .send(SharedBufferUploaderItem::Sync(SyncItem {
@@ -471,12 +454,8 @@
         }
         shared_buffer_items.sort_by(|l, r| user_key(&l.0).cmp(&r.0));
         shared_buffer_manager
-<<<<<<< HEAD
             .write_batch(shared_buffer_items.clone(), epoch, table_id)
-=======
-            .write_batch(shared_buffer_items.clone(), epoch)
             .await
->>>>>>> 4f31c18e
             .unwrap();
         shared_buffer_items
             .iter()
@@ -867,7 +846,6 @@
 
         // Write a batch
         let epoch = 1;
-<<<<<<< HEAD
         let shared_buffer_items = generate_and_write_batch(
             &keys,
             &[],
@@ -875,11 +853,8 @@
             &mut idx,
             GLOBAL_STORAGE_TABLE_ID,
             &shared_buffer_manager,
-        );
-=======
-        let shared_buffer_items =
-            generate_and_write_batch(&keys, &[], epoch, &mut idx, &shared_buffer_manager).await;
->>>>>>> 4f31c18e
+        )
+        .await;
 
         // Get and check value with epoch 0..=epoch1
         for (idx, key) in keys.iter().enumerate() {
@@ -898,7 +873,6 @@
         // Generate new items overlapping with old items and check
         keys.push(format!("key_test_{:05}", 100).as_bytes().to_vec());
         let epoch = 1;
-<<<<<<< HEAD
         let new_shared_buffer_items = generate_and_write_batch(
             &keys,
             &[],
@@ -906,11 +880,8 @@
             &mut idx,
             GLOBAL_STORAGE_TABLE_ID,
             &shared_buffer_manager,
-        );
-=======
-        let new_shared_buffer_items =
-            generate_and_write_batch(&keys, &[], epoch, &mut idx, &shared_buffer_manager).await;
->>>>>>> 4f31c18e
+        )
+        .await;
         for (idx, key) in keys.iter().enumerate() {
             assert_eq!(
                 shared_buffer_manager.get(key.as_slice(), ..=epoch).unwrap(),
